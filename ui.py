--- conflicted
+++ resolved
@@ -11,13 +11,11 @@
         filename = filename.replace("/ui.py", "")
     if not os.path.isabs(filename):
         filename = os.path.join(os.path.abspath(__file__), filename)
-<<<<<<< HEAD
     try:
         with open(filename, "r") as file:
            lines: list = file.readlines()
     except:
         raise ImportError("Error reading input file. Check whether the file-path is correctly specified.")
-=======
     
     ### For running uncompiled script ###
     if "/ui.py" in filename:
@@ -31,7 +29,6 @@
         raise ImportError("Error reading input file. Check whether the file-path is correctly specified.")
     if raw: 
         return lines
->>>>>>> c0bb2ad5
     lines: list = [i.lower().split() for i in lines]
     lines: list = [[float(i) if i.replace(".", "", 1).replace("-", "", 1).isdigit() else i for i in j] for j in lines]
 
